<h3>Application logs</h3>

<div class="output-pane">
<<<<<<< HEAD
  {{#if hasLogs}}
    <div class="output">
      <code>A line of output</code>
      <code>Another line of output</code>
    </div>
  {{else}}
    <EmptyState>
      <p>There are no logs to display for this app yet</p>
      <p>Logs will be displayed when you run actions in the CLI such as <code class="inline">build</code>, <code class="inline">deploy</code> or <code class="inline">release</code></p>
    </EmptyState>
  {{/if}}
=======
  <LogStream @req={{@model}}></LogStream>
>>>>>>> d9b15aa3
</div><|MERGE_RESOLUTION|>--- conflicted
+++ resolved
@@ -1,19 +1,5 @@
 <h3>Application logs</h3>
 
 <div class="output-pane">
-<<<<<<< HEAD
-  {{#if hasLogs}}
-    <div class="output">
-      <code>A line of output</code>
-      <code>Another line of output</code>
-    </div>
-  {{else}}
-    <EmptyState>
-      <p>There are no logs to display for this app yet</p>
-      <p>Logs will be displayed when you run actions in the CLI such as <code class="inline">build</code>, <code class="inline">deploy</code> or <code class="inline">release</code></p>
-    </EmptyState>
-  {{/if}}
-=======
   <LogStream @req={{@model}}></LogStream>
->>>>>>> d9b15aa3
 </div>